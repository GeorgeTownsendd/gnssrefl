<<<<<<< HEAD
=======
import numpy as np
>>>>>>> 4e7b9baa
import os
import requests
import time

from pathlib import Path

# https://pypi.org/project/earthscope-sdk/
from earthscope_sdk.auth.device_code_flow import DeviceCodeFlowSimple
from earthscope_sdk.auth.auth_flow import NoTokensError


def the_kelly_simple_way(url,filename):
    """
    new way to access rinex files at unavco
    using earthscope-sdk
    downloads file  - does not translate or uncompress

    Updated 2023 august 20 to place and expect the token in REFL_CODE

    Parameters
    ----------
    url : string
        path to the file
    filename : string
        rinexfilename you are downloading. Could be hatanaka or not

    Returns
    -------
    foundit : bool
        whether file was found

    """
<<<<<<< HEAD
    token_path = os.environ['REFL_CODE']
=======
    token_path = './'
    thedir = os.environ['REFL_CODE']
    token_path = thedir
>>>>>>> 4e7b9baa
    device_flow = DeviceCodeFlowSimple(Path(token_path))

    #print('Seeking permission from Earthscope to use their archive')
    try:
    # get access token from local path
        pat = 'path1'
        device_flow.get_access_token_refresh_if_necessary()
    except:
    # if no token was found locally, do the device code flow
        pat = 'path2'
        device_flow.do_flow()

    s1 = time.time()
    token = device_flow.access_token
    s2 = time.time()

    headers = {}
    headers['authorization'] = 'Bearer ' + token

    s1 = time.time()
    r = requests.get(url, headers=headers)
    s2 = time.time()
    # Opens a local file of same name as remote file for writing to
    # check to see that the file exists
    if (r.status_code == requests.codes.ok):
        #print('File was found', filename)
        with open(filename, 'wb') as f:
            for data in r:
                f.write(data)
        #f.close() 

        foundit = True
    else:
        #print('File was not found', filename)
        foundit = False

    return foundit, filename<|MERGE_RESOLUTION|>--- conflicted
+++ resolved
@@ -1,10 +1,10 @@
-<<<<<<< HEAD
-=======
 import numpy as np
->>>>>>> 4e7b9baa
 import os
 import requests
+import subprocess
 import time
+
+import gnssrefl.gps as g
 
 from pathlib import Path
 
@@ -34,13 +34,9 @@
         whether file was found
 
     """
-<<<<<<< HEAD
-    token_path = os.environ['REFL_CODE']
-=======
     token_path = './'
     thedir = os.environ['REFL_CODE']
     token_path = thedir
->>>>>>> 4e7b9baa
     device_flow = DeviceCodeFlowSimple(Path(token_path))
 
     #print('Seeking permission from Earthscope to use their archive')
